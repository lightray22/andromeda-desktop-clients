--- conflicted
+++ resolved
@@ -1,309 +1,304 @@
-#ifndef LIBA2_OBJECTDATABASE_H_
-#define LIBA2_OBJECTDATABASE_H_
-
-#include <list>
-#include <memory>
-#include <mutex>
-#include <string>
-#include <unordered_map>
-
-#include "BaseObject.hpp"
-#include "DatabaseException.hpp"
-#include "MixedValue.hpp"
-#include "QueryBuilder.hpp"
-#include "SqliteDatabase.hpp"
-#include "andromeda/common.hpp"
-#include "andromeda/Debug.hpp"
-#include "andromeda/OrderedMap.hpp"
-#include "fieldtypes/BaseField.hpp"
-
-namespace Andromeda {
-namespace Database {
-
-/**
- * Provides the interfaces between BaseObject and the underlying database
- *
- * Basic functions include loading, caching, updating, creating, and deleting objects.
- * This class should only be used internally by BaseObjects.
- * 
- * Mostly ported from the server's PHP implementation, but simplified
- * without support for object inheritance or object caching by unique key
- * 
- * THREAD SAFE (INTERNAL LOCKS)
- */
-class ObjectDatabase
-{
-private:
-    mutable Debug mDebug;
-
-public:
-
-    /** Exception indicating that multiple objects were loaded for by-unique query */
-    class MultipleUniqueKeyException : public DatabaseException { public:
-        explicit MultipleUniqueKeyException(const std::string& className) : 
-            DatabaseException("Multiple unique objects: "+className) {}; };
-
-    /** Exception indicating that the row update failed */
-    class UpdateFailedException : public DatabaseException { public:
-        explicit UpdateFailedException(const std::string& className) : 
-            DatabaseException("Object row update failed: "+className) {}; };
-
-    /** Exception indicating that the row insert failed */
-    class InsertFailedException : public DatabaseException { public:
-        explicit InsertFailedException(const std::string& className) : 
-            DatabaseException("Object row insert failed: "+className) {}; };
-
-    /** Exception indicating that the row delete failed */
-    class DeleteFailedException : public DatabaseException { public:
-        explicit DeleteFailedException(const std::string& className) : 
-            DatabaseException("Object row delete failed: "+className) {}; };
-
-    explicit ObjectDatabase(SqliteDatabase& db) : 
-        mDebug(__func__,this), mDb(db) { MDBG_INFO("()"); }
-    
-    virtual ~ObjectDatabase();
-    DELETE_COPY(ObjectDatabase)
-    DELETE_MOVE(ObjectDatabase)
-
-    /** Returns the internal sqlite database */
-    SqliteDatabase& getInternal() { return mDb; }
-
-    /** Notify the DB that the given object needs to be updated */
-    virtual void notifyModified(BaseObject& object); // virtual for unit test
-
-    /** Notify the DB that the given object does not need to be updated (unit test only) */
-    void unsetModified(BaseObject& object);
-
-    /** 
-     * Insert created objects, update all objects that notified us as needing it 
-     * Done as an ATOMIC LOCKED TRANSACTION - if an exception is thrown, nothing is changed
-     * @throws TransactionException if already in a transaction
-     * @throws DatabaseException if any myriad of things go wrong
-     */
-    void SaveObjects();
-
-    /** Return the number of loaded objects (not counting newly created) */
-    inline size_t getLoadedCount() const { return mObjects.size(); }
-
-    /** Return the number of objects registered as modified */
-    inline size_t getModifiedCount() const { return mModified.size(); }
-
-    /** Return the database table name for a class */
-    static std::string GetClassTableName(const std::string& className);
-
-    /**
-     * Counts objects using the given query (ignores limit/offset)
-     * @tparam T type of object
-     * @param query query used to match objects
-     */
-    template<class T>
-    size_t CountObjectsByQuery(const QueryBuilder& query)
-    {
-        MDBG_INFO("(T:" << T::GetClassNameS() << ")"); // no locking required
-
-        static const std::string prop { "COUNT(id)" };
-        static const std::string table { GetClassTableName(T::GetClassNameS()) };
-        const std::string querystr { "SELECT "+prop+" FROM "+table+" "+query.GetText() };
-
-        SqliteDatabase::RowList rows;
-        mDb.query(querystr, query.GetParams(), rows);
-        return static_cast<size_t>(rows.front().at(prop).get<int>());
-    }
-
-    /**
-     * Loads a list of objects matching the given query
-     * @tparam T type of object
-     * @param query query used to match objects
-     * @return list of non-null pointers to objects
-     */
-    template<class T>
-    std::list<T*> LoadObjectsByQuery(const QueryBuilder& query)
-    {
-        MDBG_INFO("(T:" << T::GetClassNameS() << ")"); // no locking required
-        
-        static const std::string table { GetClassTableName(T::GetClassNameS()) };
-        const std::string querystr { "SELECT * FROM "+table+" "+query.GetText() };
-
-        SqliteDatabase::RowList rows;
-        mDb.query(querystr, query.GetParams(), rows);
-
-        std::list<T*> objects;
-        for (const SqliteDatabase::Row& row : rows)
-            objects.emplace_back(&ConstructObject<T>(row));
-        return objects;
-    }
-
-    /**
-     * Immediately delete objects matching the given query
-     * The objects will be loaded and have their NotifyPostDeleted() run
-     * @tparam T type of object
-     * @param query query used to match objects
-     * @return size_t number of deleted objects
-     */
-    template<class T>
-    size_t DeleteObjectsByQuery(const QueryBuilder& query)
-    {
-        MDBG_INFO("(T:" << T::GetClassNameS() << ")"); // no locking required
-        
-<<<<<<< HEAD
-        // TODO DB just load, then delete like the PHP now does
-        // that way you can always notify preDeleted
-=======
-        // no RETURNING, just load the objects and delete individually
-        // TODO FUTURE will be supported in sqlite 3.35 - use separate NotifyPreDeleted!
->>>>>>> a83d7d9e
-
-        const std::list<T*> objs { LoadObjectsByQuery<T>(query) };
-        for (T* obj : objs) DeleteObject(*obj);
-        return objs.size();
-    }
-
-    /**
-     * Loads a unique object matching the given query
-     * @see LoadObjectsByQuery()
-     * @throws MultipleUniqueKeyException if > 1 object is found
-     * @return possibly null pointer to an object
-     */
-    template<class T>
-    T* TryLoadUniqueByQuery(const QueryBuilder& query)
-    {
-        MDBG_INFO("(T:" << T::GetClassNameS() << ")");
-        
-        const std::list<T*> objs { LoadObjectsByQuery<T>(query) };
-        if (objs.size() > 1) throw MultipleUniqueKeyException(T::GetClassNameS()); // cppcheck-suppress knownConditionTrueFalse
-        return !objs.empty() ? objs.front() : nullptr; // cppcheck-suppress knownConditionTrueFalse
-    }
-
-    /**
-     * Deletes a unique object matching the given query
-     * @see DeleteObjectsByQuery()
-     * @throws MultipleUniqueKeyException if > 1 object is found
-     * @return true if an object was found
-     */
-    template<class T>
-    bool TryDeleteUniqueByQuery(const QueryBuilder& query)
-    {
-        MDBG_INFO("(T:" << T::GetClassNameS() << ")");
-        
-        const size_t count { DeleteObjectsByQuery<T>(query) };
-        if (count > 1) throw MultipleUniqueKeyException(T::GetClassNameS());
-        return count != 0;
-    }
-
-    /**
-     * Creates a new object and registers it to be inserted
-     * @tparam T type of object
-     * @return T& ref to new object
-     */
-    template<class T>
-    T& CreateObject()
-    {
-        const UniqueLock lock(mMutex);
-
-        std::unique_ptr<T> objptr { std::make_unique<T>(*this, MixedParams(), true) };
-        T& retobj { *objptr.get() };
-
-        MDBG_INFO("(T:" << T::GetClassNameS() << " id:" << retobj.ID() << ")");
-
-        mCreated.enqueue_back(&retobj, std::move(objptr));
-        return retobj; // cppcheck-suppress returnReference
-    }
-
-    /** 
-     * Immediately deletes a single object from the database 
-     * @throws DeleteFailedException if nothing is deleted
-     */
-    void DeleteObject(BaseObject& object);
-
-    /**
-     * INSERTS or UPDATES the given object as necessary
-     * @param fields list of modified fields to send
-     * @throws UpdateFailedException if UPDATE does nothing
-     * @throws InsertFailedException if INSERT does nothing
-     */
-    void SaveObject(BaseObject& object, const BaseObject::FieldList& fields);
-
-private:
-
-    using UniqueLock = std::unique_lock<std::recursive_mutex>;
-
-    /** 
-     * Sends an UPDATE for the given object
-     * @param fields list of modified fields to send
-     * @throws UpdateFailedException if UPDATE does nothing
-    */
-    void UpdateObject_Query(BaseObject& object, const BaseObject::FieldList& fields, const UniqueLock& lock);
-    /** Updates data structures to indicate the object is updated */
-    void UpdateObject_Register(BaseObject& object, const UniqueLock& lock);
-
-    /** 
-     * Sends an INSERT for the given object
-     * @param fields list of modified fields to send
-     * @throws InsertFailedException if INSERT does nothing
-    */
-    void InsertObject_Query(BaseObject& object, const BaseObject::FieldList& fields, const UniqueLock& lock);
-    /** Updates data structures to indicate the object is inserted */
-    void InsertObject_Register(BaseObject& object, const UniqueLock& lock);
-
-    /** OrderedMap of objects that have notified us of being modified, indexed by pointer */
-    using ObjRefMap = OrderedMap<BaseObject*, BaseObject&>; ObjRefMap mModified;
-    /** OrderedMap of objects that were newly created and not yet saved, indexed by pointer */
-    using ObjUPtrMap = OrderedMap<BaseObject*, std::unique_ptr<BaseObject>>; ObjUPtrMap mCreated;
-
-    /** map of loaded objects (to prevent duplicates) indexed by ID:ClassName */
-    std::unordered_map<std::string, std::unique_ptr<BaseObject>> mObjects;
-
-    /**
-     * Constructs a new object from a row if not already loaded
-     * @tparam T type of object
-     * @param row database row of fields
-     * @return ref to loaded object
-     */
-    template<class T>
-    T& ConstructObject(const SqliteDatabase::Row& row)
-    {
-        const UniqueLock lock(mMutex);
-
-        std::string id; row.at("id").get_to(id);
-        const std::string key { id+":"+T::GetClassNameS() };
-        MDBG_INFO("(T:" << T::GetClassNameS() << " id:" << id << ")");
-
-        const decltype(mObjects)::iterator it { mObjects.find(key) };
-        if (it != mObjects.end()) // already loaded, don't replace it
-            return *dynamic_cast<T*>(it->second.get());
-        else
-        {
-            std::unique_ptr<T> objptr { std::make_unique<T>(*this, row, false) };
-            T& retobj { *objptr.get() };
-
-            mObjects.emplace(key, std::move(objptr));
-            return retobj; // cppcheck-suppress returnReference
-        }
-    }
-
-    SqliteDatabase& mDb;
-    /** Primary mutex used to protect data structures */
-    std::recursive_mutex mMutex;
-
-    /** Struct used to get a UniqueLock and store a pointer to it */
-    class UniqueLockStore
-    {
-    public:
-        /** Locks the mutex and stores a pointer to the UniqueLock */
-        UniqueLockStore(std::recursive_mutex& mutex, const UniqueLock*& lockPtrRef) :
-            mUniqueLock(mutex), mLockPtrRef(lockPtrRef) { lockPtrRef = &mUniqueLock; }
-        virtual ~UniqueLockStore() { mLockPtrRef = nullptr; }
-        DELETE_COPY(UniqueLockStore)
-        DELETE_MOVE(UniqueLockStore)
-    private:
-        const UniqueLock mUniqueLock;
-        const UniqueLock*& mLockPtrRef;
-    };
-    /** Pointer to lock held if doing an atomic multiple save/delete */
-    const UniqueLock* mAtomicOp { nullptr };
-};
-
-} // namespace Database
-} // namespace Andromeda
-
-#endif // LIBA2_OBJECTDATABASE_H_
+#ifndef LIBA2_OBJECTDATABASE_H_
+#define LIBA2_OBJECTDATABASE_H_
+
+#include <list>
+#include <memory>
+#include <mutex>
+#include <string>
+#include <unordered_map>
+
+#include "BaseObject.hpp"
+#include "DatabaseException.hpp"
+#include "MixedValue.hpp"
+#include "QueryBuilder.hpp"
+#include "SqliteDatabase.hpp"
+#include "andromeda/common.hpp"
+#include "andromeda/Debug.hpp"
+#include "andromeda/OrderedMap.hpp"
+#include "fieldtypes/BaseField.hpp"
+
+namespace Andromeda {
+namespace Database {
+
+/**
+ * Provides the interfaces between BaseObject and the underlying database
+ *
+ * Basic functions include loading, caching, updating, creating, and deleting objects.
+ * This class should only be used internally by BaseObjects.
+ * 
+ * Mostly ported from the server's PHP implementation, but simplified
+ * without support for object inheritance or object caching by unique key
+ * 
+ * THREAD SAFE (INTERNAL LOCKS)
+ */
+class ObjectDatabase
+{
+private:
+    mutable Debug mDebug;
+
+public:
+
+    /** Exception indicating that multiple objects were loaded for by-unique query */
+    class MultipleUniqueKeyException : public DatabaseException { public:
+        explicit MultipleUniqueKeyException(const std::string& className) : 
+            DatabaseException("Multiple unique objects: "+className) {}; };
+
+    /** Exception indicating that the row update failed */
+    class UpdateFailedException : public DatabaseException { public:
+        explicit UpdateFailedException(const std::string& className) : 
+            DatabaseException("Object row update failed: "+className) {}; };
+
+    /** Exception indicating that the row insert failed */
+    class InsertFailedException : public DatabaseException { public:
+        explicit InsertFailedException(const std::string& className) : 
+            DatabaseException("Object row insert failed: "+className) {}; };
+
+    /** Exception indicating that the row delete failed */
+    class DeleteFailedException : public DatabaseException { public:
+        explicit DeleteFailedException(const std::string& className) : 
+            DatabaseException("Object row delete failed: "+className) {}; };
+
+    explicit ObjectDatabase(SqliteDatabase& db) : 
+        mDebug(__func__,this), mDb(db) { MDBG_INFO("()"); }
+    
+    virtual ~ObjectDatabase();
+    DELETE_COPY(ObjectDatabase)
+    DELETE_MOVE(ObjectDatabase)
+
+    /** Returns the internal sqlite database */
+    SqliteDatabase& getInternal() { return mDb; }
+
+    /** Notify the DB that the given object needs to be updated */
+    virtual void notifyModified(BaseObject& object); // virtual for unit test
+
+    /** Notify the DB that the given object does not need to be updated (unit test only) */
+    void unsetModified(BaseObject& object);
+
+    /** 
+     * Insert created objects, update all objects that notified us as needing it 
+     * Done as an ATOMIC LOCKED TRANSACTION - if an exception is thrown, nothing is changed
+     * @throws TransactionException if already in a transaction
+     * @throws DatabaseException if any myriad of things go wrong
+     */
+    void SaveObjects();
+
+    /** Return the number of loaded objects (not counting newly created) */
+    inline size_t getLoadedCount() const { return mObjects.size(); }
+
+    /** Return the number of objects registered as modified */
+    inline size_t getModifiedCount() const { return mModified.size(); }
+
+    /** Return the database table name for a class */
+    static std::string GetClassTableName(const std::string& className);
+
+    /**
+     * Counts objects using the given query (ignores limit/offset)
+     * @tparam T type of object
+     * @param query query used to match objects
+     */
+    template<class T>
+    size_t CountObjectsByQuery(const QueryBuilder& query)
+    {
+        MDBG_INFO("(T:" << T::GetClassNameS() << ")"); // no locking required
+
+        static const std::string prop { "COUNT(id)" };
+        static const std::string table { GetClassTableName(T::GetClassNameS()) };
+        const std::string querystr { "SELECT "+prop+" FROM "+table+" "+query.GetText() };
+
+        SqliteDatabase::RowList rows;
+        mDb.query(querystr, query.GetParams(), rows);
+        return static_cast<size_t>(rows.front().at(prop).get<int>());
+    }
+
+    /**
+     * Loads a list of objects matching the given query
+     * @tparam T type of object
+     * @param query query used to match objects
+     * @return list of non-null pointers to objects
+     */
+    template<class T>
+    std::list<T*> LoadObjectsByQuery(const QueryBuilder& query)
+    {
+        MDBG_INFO("(T:" << T::GetClassNameS() << ")"); // no locking required
+        
+        static const std::string table { GetClassTableName(T::GetClassNameS()) };
+        const std::string querystr { "SELECT * FROM "+table+" "+query.GetText() };
+
+        SqliteDatabase::RowList rows;
+        mDb.query(querystr, query.GetParams(), rows);
+
+        std::list<T*> objects;
+        for (const SqliteDatabase::Row& row : rows)
+            objects.emplace_back(&ConstructObject<T>(row));
+        return objects;
+    }
+
+    /**
+     * Immediately delete objects matching the given query
+     * The objects will be loaded and have their NotifyPostDeleted() run
+     * @tparam T type of object
+     * @param query query used to match objects
+     * @return size_t number of deleted objects
+     */
+    template<class T>
+    size_t DeleteObjectsByQuery(const QueryBuilder& query)
+    {
+        MDBG_INFO("(T:" << T::GetClassNameS() << ")"); // no locking required
+        
+        // no RETURNING, just load the objects and delete individually
+        // TODO FUTURE will be supported in sqlite 3.35 - use separate NotifyPreDeleted!
+
+        const std::list<T*> objs { LoadObjectsByQuery<T>(query) };
+        for (T* obj : objs) DeleteObject(*obj);
+        return objs.size();
+    }
+
+    /**
+     * Loads a unique object matching the given query
+     * @see LoadObjectsByQuery()
+     * @throws MultipleUniqueKeyException if > 1 object is found
+     * @return possibly null pointer to an object
+     */
+    template<class T>
+    T* TryLoadUniqueByQuery(const QueryBuilder& query)
+    {
+        MDBG_INFO("(T:" << T::GetClassNameS() << ")");
+        
+        const std::list<T*> objs { LoadObjectsByQuery<T>(query) };
+        if (objs.size() > 1) throw MultipleUniqueKeyException(T::GetClassNameS()); // cppcheck-suppress knownConditionTrueFalse
+        return !objs.empty() ? objs.front() : nullptr; // cppcheck-suppress knownConditionTrueFalse
+    }
+
+    /**
+     * Deletes a unique object matching the given query
+     * @see DeleteObjectsByQuery()
+     * @throws MultipleUniqueKeyException if > 1 object is found
+     * @return true if an object was found
+     */
+    template<class T>
+    bool TryDeleteUniqueByQuery(const QueryBuilder& query)
+    {
+        MDBG_INFO("(T:" << T::GetClassNameS() << ")");
+        
+        const size_t count { DeleteObjectsByQuery<T>(query) };
+        if (count > 1) throw MultipleUniqueKeyException(T::GetClassNameS());
+        return count != 0;
+    }
+
+    /**
+     * Creates a new object and registers it to be inserted
+     * @tparam T type of object
+     * @return T& ref to new object
+     */
+    template<class T>
+    T& CreateObject()
+    {
+        const UniqueLock lock(mMutex);
+
+        std::unique_ptr<T> objptr { std::make_unique<T>(*this, MixedParams(), true) };
+        T& retobj { *objptr.get() };
+
+        MDBG_INFO("(T:" << T::GetClassNameS() << " id:" << retobj.ID() << ")");
+
+        mCreated.enqueue_back(&retobj, std::move(objptr));
+        return retobj; // cppcheck-suppress returnReference
+    }
+
+    /** 
+     * Immediately deletes a single object from the database 
+     * @throws DeleteFailedException if nothing is deleted
+     */
+    void DeleteObject(BaseObject& object);
+
+    /**
+     * INSERTS or UPDATES the given object as necessary
+     * @param fields list of modified fields to send
+     * @throws UpdateFailedException if UPDATE does nothing
+     * @throws InsertFailedException if INSERT does nothing
+     */
+    void SaveObject(BaseObject& object, const BaseObject::FieldList& fields);
+
+private:
+
+    using UniqueLock = std::unique_lock<std::recursive_mutex>;
+
+    /** 
+     * Sends an UPDATE for the given object
+     * @param fields list of modified fields to send
+     * @throws UpdateFailedException if UPDATE does nothing
+    */
+    void UpdateObject_Query(BaseObject& object, const BaseObject::FieldList& fields, const UniqueLock& lock);
+    /** Updates data structures to indicate the object is updated */
+    void UpdateObject_Register(BaseObject& object, const UniqueLock& lock);
+
+    /** 
+     * Sends an INSERT for the given object
+     * @param fields list of modified fields to send
+     * @throws InsertFailedException if INSERT does nothing
+    */
+    void InsertObject_Query(BaseObject& object, const BaseObject::FieldList& fields, const UniqueLock& lock);
+    /** Updates data structures to indicate the object is inserted */
+    void InsertObject_Register(BaseObject& object, const UniqueLock& lock);
+
+    /** OrderedMap of objects that have notified us of being modified, indexed by pointer */
+    using ObjRefMap = OrderedMap<BaseObject*, BaseObject&>; ObjRefMap mModified;
+    /** OrderedMap of objects that were newly created and not yet saved, indexed by pointer */
+    using ObjUPtrMap = OrderedMap<BaseObject*, std::unique_ptr<BaseObject>>; ObjUPtrMap mCreated;
+
+    /** map of loaded objects (to prevent duplicates) indexed by ID:ClassName */
+    std::unordered_map<std::string, std::unique_ptr<BaseObject>> mObjects;
+
+    /**
+     * Constructs a new object from a row if not already loaded
+     * @tparam T type of object
+     * @param row database row of fields
+     * @return ref to loaded object
+     */
+    template<class T>
+    T& ConstructObject(const SqliteDatabase::Row& row)
+    {
+        const UniqueLock lock(mMutex);
+
+        std::string id; row.at("id").get_to(id);
+        const std::string key { id+":"+T::GetClassNameS() };
+        MDBG_INFO("(T:" << T::GetClassNameS() << " id:" << id << ")");
+
+        const decltype(mObjects)::iterator it { mObjects.find(key) };
+        if (it != mObjects.end()) // already loaded, don't replace it
+            return *dynamic_cast<T*>(it->second.get());
+        else
+        {
+            std::unique_ptr<T> objptr { std::make_unique<T>(*this, row, false) };
+            T& retobj { *objptr.get() };
+
+            mObjects.emplace(key, std::move(objptr));
+            return retobj; // cppcheck-suppress returnReference
+        }
+    }
+
+    SqliteDatabase& mDb;
+    /** Primary mutex used to protect data structures */
+    std::recursive_mutex mMutex;
+
+    /** Struct used to get a UniqueLock and store a pointer to it */
+    class UniqueLockStore
+    {
+    public:
+        /** Locks the mutex and stores a pointer to the UniqueLock */
+        UniqueLockStore(std::recursive_mutex& mutex, const UniqueLock*& lockPtrRef) :
+            mUniqueLock(mutex), mLockPtrRef(lockPtrRef) { lockPtrRef = &mUniqueLock; }
+        virtual ~UniqueLockStore() { mLockPtrRef = nullptr; }
+        DELETE_COPY(UniqueLockStore)
+        DELETE_MOVE(UniqueLockStore)
+    private:
+        const UniqueLock mUniqueLock;
+        const UniqueLock*& mLockPtrRef;
+    };
+    /** Pointer to lock held if doing an atomic multiple save/delete */
+    const UniqueLock* mAtomicOp { nullptr };
+};
+
+} // namespace Database
+} // namespace Andromeda
+
+#endif // LIBA2_OBJECTDATABASE_H_